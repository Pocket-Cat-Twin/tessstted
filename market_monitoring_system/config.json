{
    "hotkeys": {
        "F1": {
            "area": [735, 305, 1185, 675],
            "folder": "F1",
            "merge_interval": 30,
            "enabled": true,
            "description": "Полная обработка товаров (цена, количество)",
            "screenshot_type": "individual_seller_items",
            "processing_type": "full"
        },
        "F2": {
            "area": [650, 50, 935, 450],
            "folder": "F2",
            "merge_interval": 60,
            "enabled": true,
            "description": "Минимальная обработка связок продавец-товар",
            "screenshot_type": "individual_seller_items",
            "processing_type": "minimal"
        },
        "F3": {
            "area": [100, 100, 800, 600],
            "folder": "F3",
            "merge_interval": 45,
            "enabled": true,
            "description": "Дополнительная полная обработка товаров",
            "screenshot_type": "individual_seller_items",
            "processing_type": "full"
        },
        "F4": {
            "area": [100, 100, 800, 600],
            "folder": "F4",
            "merge_interval": 90,
            "enabled": false,
            "description": "Обзор товаров (отключена)",
            "screenshot_type": "item_overview",
            "processing_type": "full"
        }
    },
    "yandex_ocr": {
<<<<<<< HEAD
        "api_key": "AQVN01234567890abcdefghijklmnopqrstuvwxyz",
=======
        "api_key": "t1.9euelZrHxpnLipPJyMaZjJKUlJWJy-3rnpWai5WQk5iXjsyLk42RyI3OmZzl8_dRY1U5-e8DdHoY_d3z9xESUzn57wN0ehj9zef1656VmpeWxorPnY6ZypjMj5jMlZOR7_zF656VmpeWxorPnY6ZypjMj5jMlZOR.-NK1ZuKYs5aTlOTCNLFX0vasp_2CQEji4F38PW-EvXbFWAm2GPlNmoWbazMWrX0K8ZLIn8nDoMBSPG9sRsg-CQ",
        "folder_id": "aje30djqbvdp18pv59ok",
>>>>>>> 29b5b492
        "api_url": "https://ocr.api.cloud.yandex.net/ocr/v1/recognizeText",
        "max_retries": 3,
        "timeout": 30,
        "retry_delay": 5,
        "max_image_size_mb": 20,
        "primary_auth_method": "bearer",
        "fallback_auth_method": "api_key",
        "primary_api_format": "ocr",
        "fallback_api_format": "vision",
        "enable_fallback": true,
        "fallback_api_url": "https://vision.api.cloud.yandex.net/vision/v1/batchAnalyze",
        "supported_formats": [".jpg", ".jpeg", ".png", ".pdf"],
        "mime_types": {
            ".jpg": "JPEG",
            ".jpeg": "JPEG",
            ".png": "PNG",
            ".pdf": "PDF"
        }
    },
    "monitoring": {
        "status_check_interval": 10,
        "cleanup_old_data_days": 30,
        "max_screenshots_per_batch": 50,
        "status_transition_delay": 10
    },
    "paths": {
        "temp_screenshots": "data/temp/screenshots",
        "temp_merged": "data/temp/merged",
        "database": "database/market_data.db",
        "logs": "data/logs"
    },
    "logging": {
        "level": "INFO",
        "format": "%(asctime)s - %(name)s - %(levelname)s - %(message)s",
        "max_log_size_mb": 100,
        "backup_count": 5,
        "console_output": true
    },
    "database": {
        "connection_timeout": 30,
        "max_retries": 3,
        "backup_enabled": true,
        "vacuum_interval_days": 7
    },
    "image_processing": {
        "max_image_width": 4000,
        "max_image_height": 8000,
        "jpeg_quality": 85,
        "optimize_for_ocr": true
    }
}<|MERGE_RESOLUTION|>--- conflicted
+++ resolved
@@ -1,7 +1,7 @@
 {
     "hotkeys": {
         "F1": {
-            "area": [735, 305, 1185, 675],
+            "area": [100, 100, 800, 600],
             "folder": "F1",
             "merge_interval": 30,
             "enabled": true,
@@ -10,7 +10,7 @@
             "processing_type": "full"
         },
         "F2": {
-            "area": [650, 50, 935, 450],
+            "area": [100, 100, 800, 600],
             "folder": "F2",
             "merge_interval": 60,
             "enabled": true,
@@ -38,19 +38,14 @@
         }
     },
     "yandex_ocr": {
-<<<<<<< HEAD
-        "api_key": "AQVN01234567890abcdefghijklmnopqrstuvwxyz",
-=======
-        "api_key": "t1.9euelZrHxpnLipPJyMaZjJKUlJWJy-3rnpWai5WQk5iXjsyLk42RyI3OmZzl8_dRY1U5-e8DdHoY_d3z9xESUzn57wN0ehj9zef1656VmpeWxorPnY6ZypjMj5jMlZOR7_zF656VmpeWxorPnY6ZypjMj5jMlZOR.-NK1ZuKYs5aTlOTCNLFX0vasp_2CQEji4F38PW-EvXbFWAm2GPlNmoWbazMWrX0K8ZLIn8nDoMBSPG9sRsg-CQ",
-        "folder_id": "aje30djqbvdp18pv59ok",
->>>>>>> 29b5b492
+        "api_key": "your_api_key_here",
         "api_url": "https://ocr.api.cloud.yandex.net/ocr/v1/recognizeText",
         "max_retries": 3,
         "timeout": 30,
         "retry_delay": 5,
         "max_image_size_mb": 20,
-        "primary_auth_method": "bearer",
-        "fallback_auth_method": "api_key",
+        "primary_auth_method": "api_key",
+        "fallback_auth_method": "bearer",
         "primary_api_format": "ocr",
         "fallback_api_format": "vision",
         "enable_fallback": true,
